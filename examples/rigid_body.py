--- conflicted
+++ resolved
@@ -263,10 +263,6 @@
       img = np.ones(shape=(vis_resolution, vis_resolution, 3),
                     dtype=np.float32)
       
-<<<<<<< HEAD
-=======
-      color = (0.3, 0.5, 0.9)
->>>>>>> 8c50e177
       for i in range(n_objects):
         points = []
         for k in range(4):
@@ -290,27 +286,9 @@
         elif (i == 3 or i == 6):
           renderer.draw_polygon(points, cmap(0.7))
 
-      y = int((1 - ground_height) * vis_resolution)
-<<<<<<< HEAD
-
       renderer.draw_dot([x[t, head_id][0], x[t, head_id][1]], color=cmap(0.6),layer=20)      
       renderer.draw_dot([goal[0], goal[1]])
 
-=======
-      cv2.line(img, (0, y), (vis_resolution - 2, y), color=(0.1, 0.1, 0.1),
-               thickness=3)
-      
-      def circle(x, y, color):
-        radius = 0.02
-        cv2.circle(img, center=(
-          int(vis_resolution * x), int(vis_resolution * (1 - y))),
-                   radius=int(radius * vis_resolution), color=color,
-                   thickness=-1)
-      
-      circle(x[t, head_id][0], x[t, head_id][1], (0.2, 0.3, 0.8))
-      circle(goal[0], goal[1], (0.9, 0.3, 0.2))
-      
->>>>>>> 8c50e177
       for i in range(n_springs):
         def get_world_loc(i, offset):
           rot = rotation[t, i]
@@ -324,20 +302,7 @@
         pt1 = get_world_loc(spring_anchor_a[i], spring_offset_a[i])
         pt2 = get_world_loc(spring_anchor_b[i], spring_offset_b[i])
         
-<<<<<<< HEAD
-        act = math.sin(spring_omega * t * dt + spring_phase[i]) * \
-              spring_actuation[i]
-        act *= 30
         renderer.draw_line(pt1, pt2, True)
-
-=======
-        act = 0
-        
-        cv2.line(img, pt1, pt2, (0.5 + act, 0.5, 0.5 - act), thickness=6)
-      
-      cv2.imshow('img', img)
-      cv2.waitKey(1)
->>>>>>> 8c50e177
       if output:
         renderer.save_raster('rigid_body/{}/{:04d}.png'.format(output, t))
 
