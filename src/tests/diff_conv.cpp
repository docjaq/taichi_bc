#include <taichi/taichi>
#include <taichi/util.h>

TC_NAMESPACE_BEGIN

auto diff_conv = [](const std::vector<std::string> args) {
  int grid_resolution = 256;
  TC_ASSERT(args.size() == 3);
  float th = std::stof(args[2]);
  TC_P(th);
  auto f = fopen(args[0].c_str(), "rb");

  int n = pow<3>(grid_resolution);
  TC_ASSERT(f);

  std::vector<float32> ret1(n);
  std::fread(ret1.data(), sizeof(float32), ret1.size(), f);
  std::fclose(f);

  f = fopen(args[1].c_str(), "rb");
  TC_ASSERT(f);
  std::vector<float32> ret2(n);
  std::fread(ret2.data(), sizeof(float32), ret2.size(), f);
  std::fclose(f);

  int counter[2] = {0, 0};
  double sum1 = 0, sum2 = 0;
  float max1 = 0, max2 = 0;
  int total_non_zero = 0;
  for (int i = 0; i < n; i++) {
<<<<<<< HEAD
    bool same = std::abs(ret1[i] - ret2[i]) < th;
=======
    sum1 += std::abs(ret1[i]);
    sum2 += std::abs(ret2[i]);
    max1 = std::max(max1, ret1[i]);
    max2 = std::max(max2, ret1[i]);
    bool same = std::abs(ret1[i] - ret2[i]) < 1e-3f;
    bool non_zero = (ret1[i] != 0) || (ret2[i] != 0);
    total_non_zero += non_zero;
>>>>>>> 83c43d54
    if (same)
      counter[0]++;

    if (same && total_non_zero)
      counter[1]++;
  }
  TC_INFO("same {} {}%", counter[0], 100.0f * counter[0] / n);
  TC_INFO("non zero same {} {}%", counter[0],
          100.0f * counter[1] / total_non_zero);
  TC_P(sum1 / n);
  TC_P(sum2 / n);
  TC_P(sum1 / total_non_zero);
  TC_P(sum2 / total_non_zero);
  TC_P(max1);
  TC_P(max2);
};

TC_REGISTER_TASK(diff_conv);

TC_NAMESPACE_END<|MERGE_RESOLUTION|>--- conflicted
+++ resolved
@@ -28,17 +28,13 @@
   float max1 = 0, max2 = 0;
   int total_non_zero = 0;
   for (int i = 0; i < n; i++) {
-<<<<<<< HEAD
-    bool same = std::abs(ret1[i] - ret2[i]) < th;
-=======
     sum1 += std::abs(ret1[i]);
     sum2 += std::abs(ret2[i]);
     max1 = std::max(max1, ret1[i]);
     max2 = std::max(max2, ret1[i]);
-    bool same = std::abs(ret1[i] - ret2[i]) < 1e-3f;
+    bool same = std::abs(ret1[i] - ret2[i]) < th;
     bool non_zero = (ret1[i] != 0) || (ret2[i] != 0);
     total_non_zero += non_zero;
->>>>>>> 83c43d54
     if (same)
       counter[0]++;
 
