import inspect
from .core import taichi_lang_core
from .transformer import ASTTransformer
from .expr import Expr
from .snode import SNode
import ast
import astor
from .util import *
import numpy as np

float32 = taichi_lang_core.DataType.float32
f32 = float32
float64 = taichi_lang_core.DataType.float64
f64 = float64

int32 = taichi_lang_core.DataType.int32
i32 = int32
int64 = taichi_lang_core.DataType.int64
i64 = int64


# ti.np.f32
# ti.torch.f32

class ArgExtArray:
  def __init__(self, dim=1):
    assert dim == 1


ext_arr = ArgExtArray


class ArgGenerator:
  def __init__(self, tensor=None, dim=None):
    self.tensor = tensor
    self.dim = dim


gen = ArgGenerator


def decl_arg(dt):
  if dt is np.ndarray or isinstance(dt, ext_arr):
    print("Warning: numpy array arg supports 1D and f32 only for now")
    id = taichi_lang_core.decl_arg(f32, True)
    return Expr(taichi_lang_core.make_external_tensor_expr(f32, 1, id))
  else:
    id = taichi_lang_core.decl_arg(dt, False)
    return Expr(taichi_lang_core.make_arg_load_expr(id))


def expr_init(rhs):
  if rhs is None:
    return Expr(taichi_lang_core.expr_alloca())
  if is_taichi_class(rhs):
    return rhs.variable()
  else:
    if isinstance(rhs, list):
      return [expr_init(e) for e in rhs]
    elif isinstance(rhs, tuple):
      return tuple(expr_init(e) for e in rhs)
    else:
      return Expr(taichi_lang_core.expr_var(Expr(rhs).ptr))


def make_expr_group(*exprs):
  if len(exprs) == 1:
    from .matrix import Matrix
    if (isinstance(exprs[0], list) or isinstance(exprs[0], tuple)):
      exprs = exprs[0]
    elif isinstance(exprs[0], Matrix):
      mat = exprs[0]
      assert mat.m == 1
      exprs = mat.entries
  expr_group = taichi_lang_core.ExprGroup()
  for i in exprs:
    expr_group.push_back(Expr(i).ptr)
  return expr_group


def atomic_add(a, b):
  a.atomic_add(b)


def subscript(value, *indices):
  try:
    import numpy as np
    if isinstance(value, np.ndarray) or isinstance(value, list):
      return value.__getitem__(*indices)
  except:
    pass
  if isinstance(value, tuple) or isinstance(value, list):
    assert len(indices) == 1
    return value[indices[0]]
  if len(indices) == 1 and is_taichi_class(indices[0]):
    indices = indices[0].entries
  if is_taichi_class(value):
    return value.subscript(*indices)
  else:
    if isinstance(indices, tuple) and len(indices) == 1 and indices[0] is None:
      return Expr(
        taichi_lang_core.subscript(value.ptr, make_expr_group()))
    else:
      return Expr(
        taichi_lang_core.subscript(value.ptr, make_expr_group(*indices)))


class PyTaichi:
  def __init__(self):
    self.materialized = False
    self.prog = None
    self.layout_functions = []
    self.compiled_functions = {}
    self.compiled_grad_functions = {}
    self.scope_stack = []
    self.inside_kernel = False
    self.global_vars = []
    self.print_preprocessed = False
    self.default_fp = f32
    self.default_ip = i32
    self.target_tape = None
    Expr.materialize_layout_callback = self.materialize
  
  def set_default_fp(self, fp):
    assert fp in [f32, f64]
    self.default_fp = fp
  
  def set_default_ip(self, ip):
    assert ip in [i32, i64]
    self.default_ip = ip
  
  def materialize(self):
    assert self.materialized == False
    Expr.layout_materialized = True
    self.prog = taichi_lang_core.Program()
    
    def layout():
      for func in self.layout_functions:
        func()
    
    print("Materializing layout...".format())
    taichi_lang_core.layout(layout)
    self.materialized = True
    for var in self.global_vars:
      assert var.ptr.snode() is not None, 'variable not placed.'
  
  def clear(self):
    if self.prog:
      self.prog.finalize()
      self.prog = None
    Expr.materialize_layout_callback = None
    Expr.layout_materialized = False
<<<<<<< HEAD
  
=======

>>>>>>> 3f0ab838
  def get_tape(self, loss=None):
    from .tape import Tape
    return Tape(self, loss)

  def sync(self):
    self.prog.synchronize()


pytaichi = PyTaichi()


def make_constant_expr(val):
  if isinstance(val, int):
    if pytaichi.default_ip == i32:
      return Expr(taichi_lang_core.make_const_expr_i32(val))
    elif pytaichi.default_ip == i64:
      return Expr(taichi_lang_core.make_const_expr_i64(val))
    else:
      assert False
  else:
    if pytaichi.default_fp == f32:
      return Expr(taichi_lang_core.make_const_expr_f32(val))
    elif pytaichi.default_fp == f64:
      return Expr(taichi_lang_core.make_const_expr_f64(val))
    else:
      assert False


def reset():
  global pytaichi
  global root
  pytaichi.clear()
  pytaichi = PyTaichi()
  taichi_lang_core.reset_default_compile_config()
  root = SNode(taichi_lang_core.get_root())


def inside_kernel():
  return pytaichi.inside_kernel


def remove_indent(lines):
  lines = lines.split('\n')
  to_remove = 0
  for i in range(len(lines[0])):
    if lines[0][i] == ' ':
      to_remove = i + 1
    else:
      break
  
  cleaned = []
  for l in lines:
    cleaned.append(l[to_remove:])
    if len(l) >= to_remove:
      for i in range(to_remove):
        assert l[i] == ' '
  
  return '\n'.join(cleaned)


def func(foo):
  src = remove_indent(inspect.getsource(foo))
  tree = ast.parse(src)
  
  func_body = tree.body[0]
  func_body.decorator_list = []
  
  visitor = ASTTransformer(False)
  visitor.visit(tree)
  ast.fix_missing_locations(tree)
  
  if pytaichi.print_preprocessed:
    print(astor.to_source(tree.body[0], indent_with='  '))
  
  ast.increment_lineno(tree, inspect.getsourcelines(foo)[1] - 1)
  
  pytaichi.inside_kernel = True
  frame = inspect.currentframe().f_back
  exec(compile(tree, filename=inspect.getsourcefile(foo), mode='exec'),
       dict(frame.f_globals, **frame.f_locals), locals())
  pytaichi.inside_kernel = False
  compiled = locals()[foo.__name__]
  return compiled


class KernelDefError(Exception):
  def __init__(self, msg):
    super().__init__(msg)


class KernelArgError(Exception):
  def __init__(self, pos, needed, provided):
    self.pos = pos
    self.needed = needed
    self.provided = provided
  
  def message(self):
    return 'Argument {} (type={}) cannot be converted into required type {}'.format(
      self.pos,
      str(self.needed),
      str(self.provided))


class Kernel:
  def __init__(self, foo, is_grad):
    self.foo = foo
    self.is_grad = is_grad
    self.materialized = False
    self.arguments = []
    self.extract_arguments()
    if is_grad:
      self.compiled_functions = pytaichi.compiled_functions
    else:
      self.compiled_functions = pytaichi.compiled_grad_functions
<<<<<<< HEAD
  
  def extract_arguments(self):
    sig = inspect.signature(self.foo)
    params = sig.parameters
    arg_names = params.keys()
    for arg_name in arg_names:
      param = params[arg_name]
      if param.kind == inspect.Parameter.VAR_KEYWORD:
        raise KernelDefError(
          'Taichi kernels do not support variable keyword parameters (i.e., **kwargs)')
      if param.kind == inspect.Parameter.VAR_POSITIONAL:
        raise KernelDefError(
          'Taichi kernels do not support variable positional parameters (i.e., *args)')
      if param.default is not inspect.Parameter.empty:
        raise KernelDefError(
          'Taichi kernels do not support default values for arguments')
      if param.kind == inspect.Parameter.KEYWORD_ONLY:
        raise KernelDefError('Taichi kernels do not support keyword parameters')
      if param.kind != inspect.Parameter.POSITIONAL_OR_KEYWORD:
        raise KernelDefError(
          'Taichi kernels only support "positional or keyword" parameters')
      if param.annotation is inspect.Parameter.empty:
        raise KernelDefError('Taichi kernels parameters must be type annotated')
      self.arguments.append(param.annotation)
  
=======


>>>>>>> 3f0ab838
  def materialize(self, extra_frame_backtrace=-1):
    if not self.materialized:
      self.materialized = True
    else:
      return
    if not pytaichi.materialized:
      pytaichi.materialize()
    grad_suffix = ""
    if self.is_grad:
      grad_suffix = "_grad"
    print("Compiling kernel {}{}...".format(self.foo.__name__, grad_suffix))
<<<<<<< HEAD
    
    src = remove_indent(inspect.getsource(self.foo))
    tree = ast.parse(src)
    # print(astor.to_source(tree.body[0]))
    
    func_body = tree.body[0]
    func_body.decorator_list = []
    
    # import astpretty
    # astpretty.pprint(tree)
    # print(type(inspect.signature(self.foo).parameters['v'].annotation))
    # print(type(inspect.signature(self.foo).parameters['v'].annotation))
    
=======

    src = remove_indent(inspect.getsource(self.foo))
    tree = ast.parse(src)
    # print(astor.to_source(tree.body[0]))

    func_body = tree.body[0]
    func_body.decorator_list = []

>>>>>>> 3f0ab838
    visitor = ASTTransformer()
    
    # Extract arguments
    # args = func_body.ar
    visitor.visit(tree)
    ast.fix_missing_locations(tree)
<<<<<<< HEAD
    
    if pytaichi.print_preprocessed:
      print(astor.to_source(tree.body[0], indent_with='  '))
    
    ast.increment_lineno(tree, inspect.getsourcelines(self.foo)[1] - 1)
    
=======

    if pytaichi.print_preprocessed:
      print(astor.to_source(tree.body[0], indent_with='  '))

    ast.increment_lineno(tree, inspect.getsourcelines(self.foo)[1] - 1)

>>>>>>> 3f0ab838
    pytaichi.inside_kernel = True
    frame = inspect.currentframe()
    for t in range(extra_frame_backtrace + 2):
      frame = frame.f_back
    exec(compile(tree, filename=inspect.getsourcefile(self.foo), mode='exec'),
         dict(frame.f_globals, **frame.f_locals), locals())
    pytaichi.inside_kernel = False
    compiled = locals()[self.foo.__name__]
<<<<<<< HEAD
    
    t_kernel = taichi_lang_core.create_kernel(self.foo.__name__ + grad_suffix,
                                              self.is_grad)
=======

    t_kernel = taichi_lang_core.create_kernel(self.foo.__name__ + grad_suffix, self.is_grad)
>>>>>>> 3f0ab838
    t_kernel = t_kernel.define(lambda: compiled())

    # The actual function body
    def func__(*args):
      assert len(args) == len(
        self.arguments), '{} arguments needed but {} provided'.format(
        len(self.arguments), len(args))
      
      for i, v in enumerate(args):
        needed = self.arguments[i]
        provided = type(v)
        if needed == f32:
          if type(v) not in [float, int]:
            raise KernelArgError(i, needed, provided)
          t_kernel.set_arg_float(i, float(v))
        elif needed == i32:
          if type(v) not in [int]:
            raise KernelArgError(i, needed, provided)
          t_kernel.set_arg_int(i, int(v))
        elif isinstance(needed, ext_arr) or isinstance(needed, np.ndarray):
          assert v.dtype == np.float32, 'Kernel arg supports single-precision (float32) np arrays only'
          tmp = np.ascontiguousarray(v)
          t_kernel.set_arg_nparray(i, int(tmp.ctypes.data), tmp.nbytes)
        else:
          has_torch = False
          try:
            import torch
            has_torch = True
          except:
            pass
<<<<<<< HEAD
          
=======

>>>>>>> 3f0ab838
          if has_torch and isinstance(v, torch.Tensor):
            tmp = v
            if str(v.device).startswith('cuda'):
              assert pytaichi.prog.config.arch == taichi_lang_core.Arch.gpu, 'Torch tensor on GPU yet taichi is on CPU'
            else:
              assert pytaichi.prog.config.arch == taichi_lang_core.Arch.x86_64, 'Torch tensor on CPU yet taichi is on GPU'
            t_kernel.set_arg_nparray(i, int(tmp.data_ptr()),
                                     tmp.element_size() * tmp.nelement())
          else:
            assert False, 'Argument to kernels must have type float/int. If you are passing a PyTorch tensor, make sure it is on the same device (CPU/GPU) as taichi.'
      if pytaichi.target_tape:
        pytaichi.target_tape.insert(self, args)
      t_kernel()
<<<<<<< HEAD
    
    self.compiled_functions[self.foo] = func__
  
=======
    self.compiled_functions[self.foo] = func__

>>>>>>> 3f0ab838
  def __call__(self, *args, extra_frame_backtrace=0):
    self.materialize(extra_frame_backtrace=extra_frame_backtrace)
    self.compiled_functions[self.foo](*args)


def kernel(foo):
  ret = Kernel(foo, False)
  ret.grad = Kernel(foo, True)
  return ret


def global_var(dt):
  # primal
  x = Expr(taichi_lang_core.make_id_expr(""))
  x.ptr = taichi_lang_core.global_new(x.ptr, dt)
  x.ptr.set_is_primal(True)
  pytaichi.global_vars.append(x)
  
  if taichi_lang_core.needs_grad(dt):
    # adjoint
    x_grad = Expr(taichi_lang_core.make_id_expr(""))
    x_grad.ptr = taichi_lang_core.global_new(x_grad.ptr, dt)
    x_grad.ptr.set_is_primal(False)
    x.set_grad(x_grad)
  
  return x


var = global_var

root = SNode(taichi_lang_core.get_root())


def layout(func):
  assert not pytaichi.materialized, "All layout must be specified before the first kernel launch / data access."
  pytaichi.layout_functions.append(func)


def tprint(var):
  code = inspect.getframeinfo(inspect.currentframe().f_back).code_context[0]
  arg_name = code[code.index('(') + 1: code.index(')')]
  taichi_lang_core.print_(Expr(var).ptr, arg_name)


def indices(*x):
  return [taichi_lang_core.Index(i) for i in x]


index = indices


def static(x):
  return x


def current_cfg():
  return taichi_lang_core.current_compile_config()


def default_cfg():
  return taichi_lang_core.default_compile_config()


unary_ops = []


def unary(x):
  unary_ops.append(x)
  return x


binary_ops = []


def binary(foo):
  def x_(a, b):
    return foo(Expr(a), Expr(b))
  
  binary_ops.append(x_)
  return x_


def pow(x, n):
  assert isinstance(n, int) and n >= 0
  if n == 0:
    return 1
  ret = x
  for i in range(n - 1):
    ret = ret * x
  return ret


def logical_and(a, b):
  return a.logical_and(b)


def logical_or(a, b):
  return a.logical_or(b)


def logical_not(a):
  return a.logical_not()


def cast(obj, type):
  if is_taichi_class(obj):
    return obj.cast(type)
  else:
    return Expr(taichi_lang_core.value_cast(Expr(obj).ptr, type))


def sqr(obj):
  return obj * obj


@unary
def sin(expr):
  return Expr(taichi_lang_core.expr_sin(expr.ptr))


@unary
def cos(expr):
  return Expr(taichi_lang_core.expr_cos(expr.ptr))


@unary
def asin(expr):
  return Expr(taichi_lang_core.expr_asin(expr.ptr))

@unary
def acos(expr):
  return Expr(taichi_lang_core.expr_acos(expr.ptr))

@unary
def sqrt(expr):
  return Expr(taichi_lang_core.expr_sqrt(expr.ptr))


@unary
def floor(expr):
  return Expr(taichi_lang_core.expr_floor(expr.ptr))


@unary
def inv(expr):
  return Expr(taichi_lang_core.expr_inv(expr.ptr))


@unary
def tan(expr):
  return Expr(taichi_lang_core.expr_tan(expr.ptr))


@unary
def tanh(expr):
  return Expr(taichi_lang_core.expr_tanh(expr.ptr))


@unary
def exp(expr):
  return Expr(taichi_lang_core.expr_exp(expr.ptr))


@unary
def log(expr):
  return Expr(taichi_lang_core.expr_log(expr.ptr))


@unary
def abs(expr):
  return Expr(taichi_lang_core.expr_abs(expr.ptr))


def random(dt=f32):
  return Expr(taichi_lang_core.make_rand_expr(dt))


@binary
def max(a, b):
  return Expr(taichi_lang_core.expr_max(a.ptr, b.ptr))


@binary
def min(a, b):
  return Expr(taichi_lang_core.expr_min(a.ptr, b.ptr))


def append(l, indices, val):
  taichi_lang_core.insert_append(l.ptr, make_expr_group(indices), Expr(val).ptr)


def length(l, indices):
  return taichi_lang_core.insert_len(l.ptr, make_expr_group(indices))<|MERGE_RESOLUTION|>--- conflicted
+++ resolved
@@ -150,15 +150,11 @@
       self.prog = None
     Expr.materialize_layout_callback = None
     Expr.layout_materialized = False
-<<<<<<< HEAD
-  
-=======
-
->>>>>>> 3f0ab838
+  
   def get_tape(self, loss=None):
     from .tape import Tape
     return Tape(self, loss)
-
+  
   def sync(self):
     self.prog.synchronize()
 
@@ -269,7 +265,6 @@
       self.compiled_functions = pytaichi.compiled_functions
     else:
       self.compiled_functions = pytaichi.compiled_grad_functions
-<<<<<<< HEAD
   
   def extract_arguments(self):
     sig = inspect.signature(self.foo)
@@ -295,10 +290,6 @@
         raise KernelDefError('Taichi kernels parameters must be type annotated')
       self.arguments.append(param.annotation)
   
-=======
-
-
->>>>>>> 3f0ab838
   def materialize(self, extra_frame_backtrace=-1):
     if not self.materialized:
       self.materialized = True
@@ -310,7 +301,6 @@
     if self.is_grad:
       grad_suffix = "_grad"
     print("Compiling kernel {}{}...".format(self.foo.__name__, grad_suffix))
-<<<<<<< HEAD
     
     src = remove_indent(inspect.getsource(self.foo))
     tree = ast.parse(src)
@@ -324,37 +314,18 @@
     # print(type(inspect.signature(self.foo).parameters['v'].annotation))
     # print(type(inspect.signature(self.foo).parameters['v'].annotation))
     
-=======
-
-    src = remove_indent(inspect.getsource(self.foo))
-    tree = ast.parse(src)
-    # print(astor.to_source(tree.body[0]))
-
-    func_body = tree.body[0]
-    func_body.decorator_list = []
-
->>>>>>> 3f0ab838
     visitor = ASTTransformer()
     
     # Extract arguments
     # args = func_body.ar
     visitor.visit(tree)
     ast.fix_missing_locations(tree)
-<<<<<<< HEAD
     
     if pytaichi.print_preprocessed:
       print(astor.to_source(tree.body[0], indent_with='  '))
     
     ast.increment_lineno(tree, inspect.getsourcelines(self.foo)[1] - 1)
     
-=======
-
-    if pytaichi.print_preprocessed:
-      print(astor.to_source(tree.body[0], indent_with='  '))
-
-    ast.increment_lineno(tree, inspect.getsourcelines(self.foo)[1] - 1)
-
->>>>>>> 3f0ab838
     pytaichi.inside_kernel = True
     frame = inspect.currentframe()
     for t in range(extra_frame_backtrace + 2):
@@ -363,16 +334,11 @@
          dict(frame.f_globals, **frame.f_locals), locals())
     pytaichi.inside_kernel = False
     compiled = locals()[self.foo.__name__]
-<<<<<<< HEAD
     
     t_kernel = taichi_lang_core.create_kernel(self.foo.__name__ + grad_suffix,
                                               self.is_grad)
-=======
-
-    t_kernel = taichi_lang_core.create_kernel(self.foo.__name__ + grad_suffix, self.is_grad)
->>>>>>> 3f0ab838
     t_kernel = t_kernel.define(lambda: compiled())
-
+    
     # The actual function body
     def func__(*args):
       assert len(args) == len(
@@ -401,11 +367,7 @@
             has_torch = True
           except:
             pass
-<<<<<<< HEAD
           
-=======
-
->>>>>>> 3f0ab838
           if has_torch and isinstance(v, torch.Tensor):
             tmp = v
             if str(v.device).startswith('cuda'):
@@ -419,14 +381,9 @@
       if pytaichi.target_tape:
         pytaichi.target_tape.insert(self, args)
       t_kernel()
-<<<<<<< HEAD
     
     self.compiled_functions[self.foo] = func__
   
-=======
-    self.compiled_functions[self.foo] = func__
-
->>>>>>> 3f0ab838
   def __call__(self, *args, extra_frame_backtrace=0):
     self.materialize(extra_frame_backtrace=extra_frame_backtrace)
     self.compiled_functions[self.foo](*args)
@@ -551,7 +508,6 @@
 def cos(expr):
   return Expr(taichi_lang_core.expr_cos(expr.ptr))
 
-
 @unary
 def asin(expr):
   return Expr(taichi_lang_core.expr_asin(expr.ptr))
